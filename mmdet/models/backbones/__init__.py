from .darknet import Darknet
from .detectors_resnet import DetectoRS_ResNet
from .detectors_resnext import DetectoRS_ResNeXt
from .hourglass import HourglassNet
from .hrnet import HRNet
from .mobilenet_v2 import MobileNetV2
from .regnet import RegNet
from .res2net import Res2Net
from .resnest import ResNeSt
from .resnet import ResNet, ResNetV1d
from .resnext import ResNeXt
from .ssd_vgg import SSDVGG
from .ssd_resnet import SSDResNet
from .trident_resnet import TridentResNet

__all__ = [
<<<<<<< HEAD
    'RegNet', 'ResNet', 'ResNetV1d', 'ResNeXt', 'SSDVGG', "SSDResNet", 'HRNet', 'Res2Net',
    'HourglassNet', 'DetectoRS_ResNet', 'DetectoRS_ResNeXt', 'Darknet',
    'ResNeSt', 'TridentResNet'
=======
    'RegNet', 'ResNet', 'ResNetV1d', 'ResNeXt', 'SSDVGG', 'HRNet',
    'MobileNetV2', 'Res2Net', 'HourglassNet', 'DetectoRS_ResNet',
    'DetectoRS_ResNeXt', 'Darknet', 'ResNeSt', 'TridentResNet'
>>>>>>> 3ea79054
]<|MERGE_RESOLUTION|>--- conflicted
+++ resolved
@@ -14,13 +14,7 @@
 from .trident_resnet import TridentResNet
 
 __all__ = [
-<<<<<<< HEAD
-    'RegNet', 'ResNet', 'ResNetV1d', 'ResNeXt', 'SSDVGG', "SSDResNet", 'HRNet', 'Res2Net',
-    'HourglassNet', 'DetectoRS_ResNet', 'DetectoRS_ResNeXt', 'Darknet',
-    'ResNeSt', 'TridentResNet'
-=======
     'RegNet', 'ResNet', 'ResNetV1d', 'ResNeXt', 'SSDVGG', 'HRNet',
     'MobileNetV2', 'Res2Net', 'HourglassNet', 'DetectoRS_ResNet',
     'DetectoRS_ResNeXt', 'Darknet', 'ResNeSt', 'TridentResNet'
->>>>>>> 3ea79054
 ]