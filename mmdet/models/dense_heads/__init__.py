from .anchor_free_head import AnchorFreeHead
from .anchor_head import AnchorHead
from .atss_head import ATSSHead
from .autoassign_head import AutoAssignHead
from .cascade_rpn_head import CascadeRPNHead, StageCascadeRPNHead
from .centripetal_head import CentripetalHead
from .corner_head import CornerHead
from .deformable_detr_head import DeformableDETRHead
from .detr_head import DETRHead
from .embedding_rpn_head import EmbeddingRPNHead
from .fcos_head import FCOSHead
from .fovea_head import FoveaHead
from .free_anchor_retina_head import FreeAnchorRetinaHead
from .fsaf_head import FSAFHead
from .ga_retina_head import GARetinaHead
from .ga_rpn_head import GARPNHead
from .gfl_head import GFLHead
from .guided_anchor_head import FeatureAdaption, GuidedAnchorHead
from .ld_head import LDHead
from .nasfcos_head import NASFCOSHead
from .paa_head import PAAHead
from .pisa_retinanet_head import PISARetinaHead
from .pisa_ssd_head import PISASSDHead
from .reppoints_head import RepPointsHead
from .retina_head import RetinaHead
from .retina_sepbn_head import RetinaSepBNHead
from .rpn_head import RPNHead
from .sabl_retina_head import SABLRetinaHead
from .ssd_head import SSDHead
from .vfnet_head import VFNetHead
from .yolact_head import YOLACTHead, YOLACTProtonet, YOLACTSegmHead
from .yolo_head import YOLOV3Head
<<<<<<< HEAD
from .ttf_head import TTFHead
=======
from .yolof_head import YOLOFHead
>>>>>>> 931d96e5

__all__ = [
    'AnchorFreeHead', 'AnchorHead', 'GuidedAnchorHead', 'FeatureAdaption',
    'RPNHead', 'GARPNHead', 'RetinaHead', 'RetinaSepBNHead', 'GARetinaHead',
    'SSDHead', 'FCOSHead', 'RepPointsHead', 'FoveaHead',
    'FreeAnchorRetinaHead', 'ATSSHead', 'FSAFHead', 'NASFCOSHead',
    'PISARetinaHead', 'PISASSDHead', 'GFLHead', 'CornerHead', 'YOLACTHead',
    'YOLACTSegmHead', 'YOLACTProtonet', 'YOLOV3Head', 'PAAHead',
<<<<<<< HEAD
    'SABLRetinaHead', 'CentripetalHead', 'VFNetHead', 'TransformerHead',
    'StageCascadeRPNHead', 'CascadeRPNHead', 'EmbeddingRPNHead', 'LDHead', 'TTFHead'
=======
    'SABLRetinaHead', 'CentripetalHead', 'VFNetHead', 'StageCascadeRPNHead',
    'CascadeRPNHead', 'EmbeddingRPNHead', 'LDHead', 'CascadeRPNHead',
    'AutoAssignHead', 'DETRHead', 'YOLOFHead', 'DeformableDETRHead'
>>>>>>> 931d96e5
]<|MERGE_RESOLUTION|>--- conflicted
+++ resolved
@@ -30,11 +30,8 @@
 from .vfnet_head import VFNetHead
 from .yolact_head import YOLACTHead, YOLACTProtonet, YOLACTSegmHead
 from .yolo_head import YOLOV3Head
-<<<<<<< HEAD
 from .ttf_head import TTFHead
-=======
 from .yolof_head import YOLOFHead
->>>>>>> 931d96e5
 
 __all__ = [
     'AnchorFreeHead', 'AnchorHead', 'GuidedAnchorHead', 'FeatureAdaption',
@@ -42,13 +39,8 @@
     'SSDHead', 'FCOSHead', 'RepPointsHead', 'FoveaHead',
     'FreeAnchorRetinaHead', 'ATSSHead', 'FSAFHead', 'NASFCOSHead',
     'PISARetinaHead', 'PISASSDHead', 'GFLHead', 'CornerHead', 'YOLACTHead',
-    'YOLACTSegmHead', 'YOLACTProtonet', 'YOLOV3Head', 'PAAHead',
-<<<<<<< HEAD
-    'SABLRetinaHead', 'CentripetalHead', 'VFNetHead', 'TransformerHead',
-    'StageCascadeRPNHead', 'CascadeRPNHead', 'EmbeddingRPNHead', 'LDHead', 'TTFHead'
-=======
+    'YOLACTSegmHead', 'YOLACTProtonet', 'YOLOV3Head', 'PAAHead', 'TTFHead',
     'SABLRetinaHead', 'CentripetalHead', 'VFNetHead', 'StageCascadeRPNHead',
     'CascadeRPNHead', 'EmbeddingRPNHead', 'LDHead', 'CascadeRPNHead',
     'AutoAssignHead', 'DETRHead', 'YOLOFHead', 'DeformableDETRHead'
->>>>>>> 931d96e5
 ]