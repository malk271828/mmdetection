import torch
import torch.nn as nn
import torch.nn.functional as F
from mmcv.runner import ModuleList, force_fp32

from mmdet.core import (build_anchor_generator, build_assigner,
                        build_bbox_coder, build_sampler, multi_apply)
from ..builder import HEADS
from ..losses import smooth_l1_loss
from .anchor_head import AnchorHead

from rich.progress import track
from rich import pretty, print
pretty.install()

# TODO: add loss evaluator for SSD
@HEADS.register_module()
class SSDHead(AnchorHead):
    """SSD head used in https://arxiv.org/abs/1512.02325.

    Args:
        num_classes (int): Number of categories excluding the background
            category.
        in_channels (int): Number of channels in the input feature map.
        anchor_generator (dict): Config dict for anchor generator
        bbox_coder (dict): Config of bounding box coder.
        reg_decoded_bbox (bool): If true, the regression loss would be
            applied directly on decoded bounding boxes, converting both
            the predicted boxes and regression targets to absolute
            coordinates format. Default False. It should be `True` when
            using `IoULoss`, `GIoULoss`, or `DIoULoss` in the bbox head.
        train_cfg (dict): Training config of anchor head.
        test_cfg (dict): Testing config of anchor head.
        init_cfg (dict or list[dict], optional): Initialization config dict.
    """  # noqa: W605

    def __init__(self,
                 num_classes=80,
                 in_channels=(512, 1024, 512, 256, 256, 256),
                 anchor_generator=dict(
                     type='SSDAnchorGenerator',
                     scale_major=False,
                     input_size=300,
                     strides=[8, 16, 32, 64, 100, 300],
                     ratios=([2], [2, 3], [2, 3], [2, 3], [2], [2]),
                     basesize_ratio_range=(0.1, 0.9)),
                 bbox_coder=dict(
                     type='DeltaXYWHBBoxCoder',
                     clip_border=True,
                     target_means=[.0, .0, .0, .0],
                     target_stds=[1.0, 1.0, 1.0, 1.0],
                 ),
                 reg_decoded_bbox=False,
                 train_cfg=None,
                 test_cfg=None,
                 init_cfg=dict(
                     type='Xavier',
                     layer='Conv2d',
                     distribution='uniform',
                     bias=0)):
        super(AnchorHead, self).__init__(init_cfg)
        self.num_classes = num_classes
        self.in_channels = in_channels
        self.cls_out_channels = num_classes + 1  # add background class
        self.anchor_generator = build_anchor_generator(anchor_generator)
        num_anchors = self.anchor_generator.num_base_anchors

        reg_convs = []
        cls_convs = []
        for i in range(len(in_channels)):
            reg_convs.append(
                nn.Conv2d(
                    in_channels[i],
                    num_anchors[i] * 4,
                    kernel_size=3,
                    padding=1))
            cls_convs.append(
                nn.Conv2d(
                    in_channels[i],
                    num_anchors[i] * (num_classes + 1),
                    kernel_size=3,
                    padding=1))
        self.reg_convs = ModuleList(reg_convs)
        self.cls_convs = ModuleList(cls_convs)

        self.bbox_coder = build_bbox_coder(bbox_coder)
        self.reg_decoded_bbox = reg_decoded_bbox
        self.use_sigmoid_cls = False
        self.cls_focal_loss = False
        self.train_cfg = train_cfg
        self.test_cfg = test_cfg
        # set sampling=False for archor_target
        self.sampling = False
        if self.train_cfg:
            self.assigner = build_assigner(self.train_cfg.assigner)
            # SSD sampling=False so use PseudoSampler
            sampler_cfg = dict(type='PseudoSampler')
            self.sampler = build_sampler(sampler_cfg, context=self)
        self.fp16_enabled = False

    def forward(self, feats):
        """Forward features from the upstream network.

        Args:
            feats (tuple[Tensor]): Features from the upstream network, each is
                a 4D-tensor.

        Returns:
            tuple:
                cls_scores (list[Tensor]): Classification scores for all scale
                    levels, each is a 4D-tensor, the channels number is
                    num_anchors * num_classes.
                bbox_preds (list[Tensor]): Box energies / deltas for all scale
                    levels, each is a 4D-tensor, the channels number is
                    num_anchors * 4.
        """
        cls_scores = []
        bbox_preds = []
        for feat, reg_conv, cls_conv in zip(feats, self.reg_convs,
                                            self.cls_convs):
            cls_scores.append(cls_conv(feat))
            bbox_preds.append(reg_conv(feat))
        return cls_scores, bbox_preds

    def loss_single(self, cls_score, bbox_pred, anchor, labels, label_weights,
                    bbox_targets, bbox_weights, num_total_samples, reduction):
        """Compute loss of a single image.

        Args:
            cls_score (Tensor): Box scores for eachimage
                Has shape (num_total_anchors, num_classes).
            bbox_pred (Tensor): Box energies / deltas for each image
                level with shape (num_total_anchors, 4).
            anchors (Tensor): Box reference for each scale level with shape
                (num_total_anchors, 4).
            labels (Tensor): Labels of each anchors with shape
                (num_total_anchors,).
            label_weights (Tensor): Label weights of each anchor with shape
                (num_total_anchors,)
            bbox_targets (Tensor): BBox regression targets of each anchor wight
                shape (num_total_anchors, 4).
            bbox_weights (Tensor): BBox regression loss weights of each anchor
                with shape (num_total_anchors, 4).
            num_total_samples (int): If sampling, num total samples equal to
                the number of total anchors; Otherwise, it is the number of
                positive anchors.
            reduction: If enabled, reduce for bbox dimension.

        Returns:
            dict[str, Tensor]: A dictionary of loss components.
        """

<<<<<<< HEAD
=======
        loss_cls_all = F.cross_entropy(
            cls_score, labels, reduction='none') * label_weights
        # FG cat_id: [0, num_classes -1], BG cat_id: num_classes
        pos_inds = ((labels >= 0) & (labels < self.num_classes)).nonzero(
            as_tuple=False).reshape(-1)
        neg_inds = (labels == self.num_classes).nonzero(
            as_tuple=False).view(-1)

        num_pos_samples = pos_inds.size(0)
        num_neg_samples = self.train_cfg.neg_pos_ratio * num_pos_samples
        if num_neg_samples > neg_inds.size(0):
            num_neg_samples = neg_inds.size(0)
        topk_loss_cls_neg, _ = loss_cls_all[neg_inds].topk(num_neg_samples)
        loss_cls_pos = loss_cls_all[pos_inds].sum()
        loss_cls_neg = topk_loss_cls_neg.sum()
        loss_cls = (loss_cls_pos + loss_cls_neg) / num_total_samples

>>>>>>> 3ea79054
        if self.reg_decoded_bbox:
            # When the regression loss (e.g. `IouLoss`, `GIouLoss`)
            # is applied directly on the decoded bounding boxes, it
            # decodes the already encoded coordinates to absolute format.
            bbox_pred = self.bbox_coder.decode(anchor, bbox_pred)

        loss_cls_all = F.cross_entropy(
            cls_score, labels, reduction='none') * label_weights

        if reduction == "sum":
            # FG cat_id: [0, num_classes -1], BG cat_id: num_classes
            pos_inds = ((labels >= 0) &
                        (labels < self.num_classes)).nonzero().reshape(-1)
            neg_inds = (labels == self.num_classes).nonzero().view(-1)

            num_pos_samples = pos_inds.size(0)
            num_neg_samples = self.train_cfg.neg_pos_ratio * num_pos_samples
            if num_neg_samples > neg_inds.size(0):
                num_neg_samples = neg_inds.size(0)
            topk_loss_cls_neg, _ = loss_cls_all[neg_inds].topk(num_neg_samples)

            loss_cls_pos = loss_cls_all[pos_inds].sum()
            loss_cls_neg = topk_loss_cls_neg.sum()
            loss_cls = (loss_cls_pos + loss_cls_neg) / num_total_samples

            loss_bbox = smooth_l1_loss(
                bbox_pred,
                bbox_targets,
                bbox_weights,
                beta=self.train_cfg.smoothl1_beta,
                avg_factor=num_total_samples)
        elif reduction == "none":
            loss_cls = loss_cls_all
            loss_bbox = smooth_l1_loss(
                bbox_pred,
                bbox_targets,
                bbox_weights,
                beta=self.train_cfg.smoothl1_beta,
                avg_factor=num_total_samples,
                reduction=reduction)
            loss_bbox = loss_bbox.sum(dim=1)
        else:
            raise Exception("unknown reduction mode={0}".format(reduction))
        
        return loss_cls[None], loss_bbox

    @force_fp32(apply_to=('cls_scores', 'bbox_preds'))
    def loss(self,
             cls_scores,
             bbox_preds,
             gt_bboxes,
             gt_labels,
             img_metas,
             gt_bboxes_ignore=None,
             reduction="sum"):
        """Compute losses of the head.

        Args:
            cls_scores (list[Tensor]): Box scores for each scale level
                Has shape (N, num_anchors * num_classes, H, W)
            bbox_preds (list[Tensor]): Box energies / deltas for each scale
                level with shape (N, num_anchors * 4, H, W)
            gt_bboxes (list[Tensor]): each item are the truth boxes for each
                image in [tl_x, tl_y, br_x, br_y] format.
            gt_labels (list[Tensor]): class indices corresponding to each box
            img_metas (list[dict]): Meta information of each image, e.g.,
                image size, scaling factor, etc.
            gt_bboxes_ignore (None | list[Tensor]): specify which bounding
                boxes can be ignored when computing the loss.

        Returns:
            dict[str, Tensor]: A dictionary of loss components.
        """
        featmap_sizes = [featmap.size()[-2:] for featmap in cls_scores]
        assert len(featmap_sizes) == self.anchor_generator.num_levels

        device = cls_scores[0].device

        anchor_list, valid_flag_list = self.get_anchors(
            featmap_sizes, img_metas, device=device)
        cls_reg_targets = self.get_targets(
            anchor_list,
            valid_flag_list,
            gt_bboxes,
            img_metas,
            gt_bboxes_ignore_list=gt_bboxes_ignore,
            gt_labels_list=gt_labels,
            label_channels=1,
            unmap_outputs=False)
        if cls_reg_targets is None:
            return None
        (labels_list, label_weights_list, bbox_targets_list, bbox_weights_list,
         num_total_pos, num_total_neg) = cls_reg_targets

        num_images = len(img_metas)
        all_cls_scores = torch.cat([
            s.permute(0, 2, 3, 1).reshape(
                num_images, -1, self.cls_out_channels) for s in cls_scores
        ], 1)
        all_labels = torch.cat(labels_list, -1).view(num_images, -1)
        all_label_weights = torch.cat(label_weights_list,
                                      -1).view(num_images, -1)
        all_bbox_preds = torch.cat([
            b.permute(0, 2, 3, 1).reshape(num_images, -1, 4)
            for b in bbox_preds
        ], -2)
        all_bbox_targets = torch.cat(bbox_targets_list,
                                     -2).view(num_images, -1, 4)
        all_bbox_weights = torch.cat(bbox_weights_list,
                                     -2).view(num_images, -1, 4)

        # concat all level anchors to a single tensor
        all_anchors = []
        for i in range(num_images):
            all_anchors.append(torch.cat(anchor_list[i]))

        # check NaN and Inf
        assert torch.isfinite(all_cls_scores).all().item(), \
            'classification scores become infinite or NaN!'
        assert torch.isfinite(all_bbox_preds).all().item(), \
            'bbox predications become infinite or NaN!'

        losses_cls, losses_bbox = multi_apply(
            self.loss_single,
            all_cls_scores,
            all_bbox_preds,
            all_anchors,
            all_labels,
            all_label_weights,
            all_bbox_targets,
            all_bbox_weights,
            num_total_samples=num_total_pos,
            reduction=reduction)
        return dict(loss_cls=losses_cls, loss_bbox=losses_bbox)<|MERGE_RESOLUTION|>--- conflicted
+++ resolved
@@ -149,27 +149,6 @@
         Returns:
             dict[str, Tensor]: A dictionary of loss components.
         """
-
-<<<<<<< HEAD
-=======
-        loss_cls_all = F.cross_entropy(
-            cls_score, labels, reduction='none') * label_weights
-        # FG cat_id: [0, num_classes -1], BG cat_id: num_classes
-        pos_inds = ((labels >= 0) & (labels < self.num_classes)).nonzero(
-            as_tuple=False).reshape(-1)
-        neg_inds = (labels == self.num_classes).nonzero(
-            as_tuple=False).view(-1)
-
-        num_pos_samples = pos_inds.size(0)
-        num_neg_samples = self.train_cfg.neg_pos_ratio * num_pos_samples
-        if num_neg_samples > neg_inds.size(0):
-            num_neg_samples = neg_inds.size(0)
-        topk_loss_cls_neg, _ = loss_cls_all[neg_inds].topk(num_neg_samples)
-        loss_cls_pos = loss_cls_all[pos_inds].sum()
-        loss_cls_neg = topk_loss_cls_neg.sum()
-        loss_cls = (loss_cls_pos + loss_cls_neg) / num_total_samples
-
->>>>>>> 3ea79054
         if self.reg_decoded_bbox:
             # When the regression loss (e.g. `IouLoss`, `GIouLoss`)
             # is applied directly on the decoded bounding boxes, it
