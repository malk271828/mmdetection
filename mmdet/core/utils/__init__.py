from .dist_utils import DistOptimizerHook, allreduce_grads, reduce_mean
from .misc import flip_tensor, mask2ndarray, multi_apply, unmap

from .coteach_utils import CoteachingOptimizerHook, DistillationOptimizerHook

__all__ = [
    'allreduce_grads', 'DistOptimizerHook', 'reduce_mean', 'multi_apply',
<<<<<<< HEAD
    'unmap', 'mask2ndarray', "CoteachingOptimizerHook", "DistillationOptimizerHook"
=======
    'unmap', 'mask2ndarray', 'flip_tensor'
>>>>>>> 3ea79054
]<|MERGE_RESOLUTION|>--- conflicted
+++ resolved
@@ -5,9 +5,5 @@
 
 __all__ = [
     'allreduce_grads', 'DistOptimizerHook', 'reduce_mean', 'multi_apply',
-<<<<<<< HEAD
-    'unmap', 'mask2ndarray', "CoteachingOptimizerHook", "DistillationOptimizerHook"
-=======
-    'unmap', 'mask2ndarray', 'flip_tensor'
->>>>>>> 3ea79054
+    'unmap', 'mask2ndarray', 'flip_tensor',  "CoteachingOptimizerHook", "DistillationOptimizerHook"
 ]