from .dist_utils import DistOptimizerHook, allreduce_grads, reduce_mean
from .misc import mask2ndarray, multi_apply, unmap

from .coteach_utils import CoteachingOptimizerHook, DistillationOptimizerHook

__all__ = [
    'allreduce_grads', 'DistOptimizerHook', 'reduce_mean', 'multi_apply',
<<<<<<< HEAD
    'unmap', "CoteachingOptimizerHook", "DistillationOptimizerHook"
=======
    'unmap', 'mask2ndarray'
>>>>>>> 3620bb74
]<|MERGE_RESOLUTION|>--- conflicted
+++ resolved
@@ -5,9 +5,5 @@
 
 __all__ = [
     'allreduce_grads', 'DistOptimizerHook', 'reduce_mean', 'multi_apply',
-<<<<<<< HEAD
-    'unmap', "CoteachingOptimizerHook", "DistillationOptimizerHook"
-=======
-    'unmap', 'mask2ndarray'
->>>>>>> 3620bb74
+    'unmap', 'mask2ndarray', "CoteachingOptimizerHook", "DistillationOptimizerHook"
 ]